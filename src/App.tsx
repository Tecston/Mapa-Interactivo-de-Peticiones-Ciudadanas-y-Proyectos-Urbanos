import React, { useState } from "react";
import {
  BrowserRouter as Router,
  Routes,
  Route,
  Navigate,
} from "react-router-dom";

import Header from "./components/UI/Header";
import Sidebar from "./components/UI/Sidebar";
import PlatformMapView from "./components/Map/PlatformMapView";
import DataVisualization from "./components/Dashboard/DataVisualization";
import AdminPanel from "./components/Admin/AdminPanel";
import Rewards from "./components/Rewards/Rewards";
import Resources from "./components/Resources/Resources";
import AboutUs from "./components/AboutUs/AboutUs";
import RequestForm from "./components/Forms/RequestForm";
import ProjectForm from "./components/Forms/ProjectForm";
import LandingPage from "./components/Landing/LandingPage";
import ViabilityPage from "./pages/ViabilityPage";
import BlogList from "./components/Blog/BlogList";
import BlogPost from "./components/Blog/BlogPost";

import { AppProvider } from "./context/AppContext";

import "./index.css";

export function App() {
  const [isModalOpen, setIsModalOpen] = useState(false);
  const [modalContent, setModalContent] = useState<"request" | "project" | null>(null);
  const [selectedCoords, setSelectedCoords] = useState<{ lat: number; lng: number } | null>(null);

  const openModal = (content: "request" | "project", coords?: { lat: number; lng: number }) => {
    setModalContent(content);
    setIsModalOpen(true);
    if (coords) {
      setSelectedCoords(coords);
    }
  };

  const closeModal = () => {
    setModalContent(null);
    setIsModalOpen(false);
    setSelectedCoords(null);
  };

  return (
    <Router>
      <AppProvider>
        <Routes>
          {/* Página de inicio */}
          <Route path="/" element={<LandingPage />} />

<<<<<<< HEAD
          {/* Panel principal con sidebar */}
=======
          {/* Blog routes */}
          <Route path="/blog" element={<BlogList />} />
          <Route path="/blog/:id" element={<BlogPost />} />

          {/* Dashboard con sidebar */}
>>>>>>> 14b01bc4
          <Route
            path="/dashboard/*"
            element={
              <div className="flex h-screen flex-col bg-gray-50">
                <Header />
                <div className="flex flex-1 overflow-hidden">
                  <Sidebar />
                  <main className="flex-1 overflow-auto p-4">
                    <Routes>
                      <Route path="/" element={<Navigate to="map" replace />} />
                      <Route path="map" element={<PlatformMapView openModal={openModal} />} />
                      <Route path="stats" element={<DataVisualization />} />
                      <Route path="admin" element={<AdminPanel />} />
                      <Route path="rewards" element={<Rewards />} />
                      <Route path="resources" element={<Resources />} />
                      <Route path="about" element={<AboutUs />} />
                      <Route path="viability" element={<ViabilityPage />} />
                    </Routes>
                  </main>
                </div>

                {/* Modal flotante global */}
                {isModalOpen && (
                  <div className="fixed inset-0 z-50 flex items-center justify-center bg-black/50 p-4">
                    <div className="max-h-[90vh] w-full max-w-md overflow-auto rounded-lg bg-white shadow-xl">
                      <div className="p-4">
                        <button
                          onClick={closeModal}
                          className="float-right text-gray-500 hover:text-gray-700"
                        >
                          ✕
                        </button>

                        {modalContent === "request" && (
                          <RequestForm
                            onClose={closeModal}
                            initialCoords={selectedCoords || undefined}
                          />
                        )}
                        {modalContent === "project" && <ProjectForm onClose={closeModal} />}
                      </div>
                    </div>
                  </div>
                )}
              </div>
            }
          />
        </Routes>
      </AppProvider>
    </Router>
  );
}

export default App;<|MERGE_RESOLUTION|>--- conflicted
+++ resolved
@@ -51,15 +51,11 @@
           {/* Página de inicio */}
           <Route path="/" element={<LandingPage />} />
 
-<<<<<<< HEAD
-          {/* Panel principal con sidebar */}
-=======
           {/* Blog routes */}
           <Route path="/blog" element={<BlogList />} />
           <Route path="/blog/:id" element={<BlogPost />} />
 
           {/* Dashboard con sidebar */}
->>>>>>> 14b01bc4
           <Route
             path="/dashboard/*"
             element={
